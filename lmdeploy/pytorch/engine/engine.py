--- conflicted
+++ resolved
@@ -1158,11 +1158,8 @@
                     scheduler.collect_migration_done()
                     forward_inputs, next_running = await inputs_maker.prefetch_next_inputs()
 
-<<<<<<< HEAD
-                engine_core_timestamp = time.perf_counter()  # capture timestamp for logging
-=======
                 # send output
->>>>>>> 19f6d68b
+                engine_core_timestamp = time.perf_counter()
                 out = await self.executor.get_output_async()
                 if len(out) > 0:
                     step_outputs = self._make_infer_outputs(**out,
@@ -1242,7 +1239,7 @@
                                                     name='MainLoopResponse')
 
             loop_main = asyncio.current_task()
-            loop_tasks: List[asyncio.Task] = [loop_main, loop_msg_proc, loop_send_resp]
+            loop_tasks: List[asyncio.Task] = [loop_main, loop_msg_proc, log_stats_task, loop_send_resp]
 
             if self.engine_config.role != EngineRole.Hybrid:
                 logger.info('Starting async task MigrationLoop.')
@@ -1253,11 +1250,6 @@
                 loop_tasks.append(loop_migration)
 
             # binding done callback
-<<<<<<< HEAD
-            loop_main = asyncio.current_task()
-            loop_tasks: List[asyncio.Task] = [loop_main, loop_msg_proc, loop_migration, log_stats_task, loop_send_resp]
-=======
->>>>>>> 19f6d68b
             self._add_loop_tasks_done_callback(loop_tasks)
             self._loop_main = loop_main
 
