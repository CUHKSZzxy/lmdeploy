--- conflicted
+++ resolved
@@ -157,33 +157,27 @@
                 token_ids = resp.data['token_ids'].tolist()
                 num_ids = len(token_ids)
                 logger.debug(f'session[{session_id}] success: num_out_ids={num_ids}.')
-<<<<<<< HEAD
                 yield EngineOutput(status=resp.type,
                                    token_ids=token_ids,
                                    num_token=num_ids,
                                    scheduler_stats=resp.scheduler_stats,
                                    iteration_stats=resp.iteration_stats,
-                                   events=resp.events)
-=======
-                yield EngineOutput(resp.type, token_ids, num_ids, cache_block_ids=cache_block_ids)
->>>>>>> 50b0ef78
+                                   events=resp.events,
+                                   cache_block_ids=cache_block_ids)
             elif resp.type == ResponseType.FINISH:
                 resp_data = resp.data
                 token_ids = resp_data['token_ids'].tolist()
                 logits = resp_data['logits']
                 num_ids = len(token_ids)
                 logger.debug(f'session[{session_id}] finish: num_out_ids={num_ids}.')
-<<<<<<< HEAD
                 yield EngineOutput(status=resp.type,
                                    token_ids=token_ids,
                                    num_token=num_ids,
                                    logits=logits,
                                    scheduler_stats=resp.scheduler_stats,
                                    iteration_stats=resp.iteration_stats,
-                                   events=resp.events)
-=======
-                yield EngineOutput(resp.type, token_ids, num_ids, logits=logits, cache_block_ids=cache_block_ids)
->>>>>>> 50b0ef78
+                                   events=resp.events,
+                                   cache_block_ids=cache_block_ids)
                 break
             else:
                 logger.debug(f'session[{session_id}] failed.')
