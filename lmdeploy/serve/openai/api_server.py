# Copyright (c) OpenMMLab. All rights reserved.
# yapf: disable
import asyncio
import copy
import json
import os
import time
from functools import partial
from http import HTTPStatus
from typing import AsyncGenerator, Dict, List, Literal, Optional, Union

import prometheus_client
import uvicorn
from fastapi import APIRouter, Depends, FastAPI, HTTPException, Request
from fastapi.middleware.cors import CORSMiddleware
from fastapi.responses import JSONResponse, Response, StreamingResponse
from fastapi.security.http import HTTPAuthorizationCredentials, HTTPBearer
from starlette.middleware.base import BaseHTTPMiddleware

from lmdeploy.archs import get_task
from lmdeploy.messages import GenerationConfig, LogitsProcessor, PytorchEngineConfig, TurbomindEngineConfig
from lmdeploy.model import ChatTemplateConfig
from lmdeploy.pytorch.disagg.config import DistServeEngineConfig
from lmdeploy.pytorch.disagg.request import DistServeConnectionRequest, DistServeInitRequest, MigrationRequest
from lmdeploy.serve.async_engine import AsyncEngine
from lmdeploy.serve.openai.protocol import ChatCompletionResponse  # noqa: E501
from lmdeploy.serve.openai.protocol import (ChatCompletionRequest, ChatCompletionResponseChoice,
                                            ChatCompletionResponseStreamChoice, ChatCompletionStreamResponse,
                                            ChatCompletionTokenLogprob, ChatMessage, ChoiceLogprobs, CompletionRequest,
                                            CompletionResponse, CompletionResponseChoice,
                                            CompletionResponseStreamChoice, CompletionStreamResponse, DeltaMessage,
                                            EmbeddingsRequest, EncodeRequest, EncodeResponse, ErrorResponse,
                                            GenerateRequest, GenerateResponse, LogProbs, ModelCard, ModelList,
                                            ModelPermission, TopLogprob, UsageInfo)
from lmdeploy.serve.openai.reasoning_parser.reasoning_parser import ReasoningParser, ReasoningParserManager
from lmdeploy.serve.openai.tool_parser.tool_parser import ToolParser, ToolParserManager
from lmdeploy.tokenizer import DetokenizeState, Tokenizer
from lmdeploy.utils import get_logger

# yapf: enable

logger = get_logger('lmdeploy')


class VariableInterface:
    """A IO interface maintaining variables."""
    async_engine: AsyncEngine = None
    session_id: int = 0
    api_keys: Optional[List[str]] = None
    request_hosts = []
    # following are for registering to proxy server
    proxy_url: Optional[str] = None
    api_server_url: Optional[str] = None
    # following are for reasoning parsers
    reasoning_parser: Optional[ReasoningParser] = None
    # following is for tool parsers
    tool_parser: Optional[ToolParser] = None
    allow_terminate_by_client: bool = False


router = APIRouter()
get_bearer_token = HTTPBearer(auto_error=False)


async def check_api_key(auth: Optional[HTTPAuthorizationCredentials] = Depends(get_bearer_token), ) -> str:
    """Check if client provide valid api key.

    Adopted from https://github.com/lm-sys/FastChat/blob/v0.2.35/fastchat/serve/openai_api_server.py#L108-L127
    """  # noqa
    if VariableInterface.api_keys:
        if auth is None or (token := auth.credentials) not in VariableInterface.api_keys:
            raise HTTPException(
                status_code=401,
                detail={
                    'error': {
                        'message': 'Please request with valid api key!',
                        'type': 'invalid_request_error',
                        'param': None,
                        'code': 'invalid_api_key',
                    }
                },
            )
        return token
    else:
        # api_keys not set; allow all
        return None


def get_model_list():
    """Available models.

    If it is a slora serving. The model list would be [model_name, adapter_name1, adapter_name2, ...]
    """
    model_names = [VariableInterface.async_engine.model_name]
    cfg = VariableInterface.async_engine.backend_config
    model_names += getattr(cfg, 'adapters', None) or []
    return model_names


@router.get('/v1/models', dependencies=[Depends(check_api_key)])
def available_models():
    """Show available models."""
    model_cards = []
    for model_name in get_model_list():
        model_cards.append(ModelCard(id=model_name, root=model_name, permission=[ModelPermission()]))
    return ModelList(data=model_cards)


def create_error_response(status: HTTPStatus, message: str, error_type='invalid_request_error'):
    """Create error response according to http status and message.

    Args:
        status (HTTPStatus): HTTP status codes and reason phrases
        message (str): error message
        error_type (str): error type
    """
    return JSONResponse(ErrorResponse(message=message, type=error_type, code=status.value).model_dump(),
                        status_code=status.value)


async def check_request(request) -> Optional[JSONResponse]:
    """Check if a request is valid."""
    if hasattr(request, 'model') and request.model not in get_model_list():
        return create_error_response(HTTPStatus.NOT_FOUND, f'The model `{request.model}` does not exist.')
    if hasattr(request, 'n') and request.n <= 0:
        return create_error_response(HTTPStatus.BAD_REQUEST, f'The n `{request.n}` must be a positive int.')
    if hasattr(request, 'top_p') and not (request.top_p > 0 and request.top_p <= 1):
        return create_error_response(HTTPStatus.BAD_REQUEST, f'The top_p `{request.top_p}` must be in (0, 1].')
    if hasattr(request, 'top_k') and request.top_k < 0:
        return create_error_response(HTTPStatus.BAD_REQUEST,
                                     f'The top_k `{request.top_k}` cannot be a negative integer.')
    if hasattr(request, 'temperature') and not (request.temperature <= 2 and request.temperature >= 0):
        return create_error_response(HTTPStatus.BAD_REQUEST,
                                     f'The temperature `{request.temperature}` must be in [0, 2]')
    return


def _create_completion_logprobs(tokenizer: Tokenizer,
                                token_ids: List[int] = None,
                                logprobs: List[Dict[int, float]] = None,
                                skip_special_tokens: bool = True,
                                offset: int = 0,
                                all_token_ids: List[int] = None,
                                state: DetokenizeState = None,
                                spaces_between_special_tokens: bool = True):
    """create openai LogProbs for completion.

    Args:
        tokenizer (Tokenizer): tokenizer.
        token_ids (List[int]): output token ids.
        logprobs (List[Dict[int, float]]): the top logprobs for each output
            position.
        skip_special_tokens (bool): Whether or not to remove special tokens
            in the decoding. Default to be True.
        offset (int): text offset.
        all_token_ids (int): the history output token ids.
        state (DetokenizeState): tokenizer decode state.
        spaces_between_special_tokens (bool): Whether or not to add spaces
            around special tokens. The behavior of Fast tokenizers is to have
            this to False. This is setup to True in slow tokenizers.
    """
    if logprobs is None or len(logprobs) == 0:
        return None, None, None, None

    if all_token_ids is None:
        all_token_ids = []
    if state is None:
        state = DetokenizeState()

    out_logprobs = LogProbs()
    out_logprobs.top_logprobs = []
    for token_id, tops in zip(token_ids, logprobs):
        out_logprobs.text_offset.append(offset)
        out_logprobs.token_logprobs.append(tops[token_id])

        res = {}
        out_state = None
        for top_id, prob in tops.items():
            response, _state = tokenizer.detokenize_incrementally(
                all_token_ids + [top_id],
                copy.deepcopy(state),
                skip_special_tokens=skip_special_tokens,
                spaces_between_special_tokens=spaces_between_special_tokens)
            res[response] = prob
            if top_id == token_id:
                out_state = _state
                offset += len(response)
                out_logprobs.tokens.append(response)

        out_logprobs.top_logprobs.append(res)
        state = out_state
        all_token_ids.append(token_id)

    return out_logprobs, offset, all_token_ids, state


def _create_chat_completion_logprobs(tokenizer: Tokenizer,
                                     token_ids: List[int] = None,
                                     logprobs: List[Dict[int, float]] = None):
    """create openai LogProbs for chat.completion.

    Args:
        tokenizer (Tokenizer): tokenizer.
        token_ids (List[int]): output token ids.
        logprobs (List[Dict[int, float]]): the top logprobs for each output
            position.
    Returns:
        ChoiceLogprobs: logprob result.
    """
    if token_ids is None or logprobs is None:
        return None

    content: List[ChatCompletionTokenLogprob] = []
    for token_id, tops in zip(token_ids, logprobs):
        item = ChatCompletionTokenLogprob(token='', bytes=[], logprob=0.0, top_logprobs=[])
        for top_id, prob in tops.items():
            token = tokenizer.model.model.convert_ids_to_tokens(top_id)
            if isinstance(token, bytes):
                _bytes = list(token)
                token = token.decode('utf-8', errors='backslashreplace')
            else:
                _bytes = list(token.encode())  # token is str
            if top_id == token_id:
                item.token = token
                item.bytes = _bytes
                item.logprob = prob
            else:
                item.top_logprobs.append(TopLogprob(token=token, bytes=_bytes, logprob=prob))
        content.append(item)
    return ChoiceLogprobs(content=content)


@router.get('/health')
async def health() -> Response:
    """Health check."""
    return Response(status_code=200)


@router.get('/terminate')
async def terminate():
    """terminate server."""
    import signal

    if not VariableInterface.allow_terminate_by_client:
        return create_error_response(
            HTTPStatus.BAD_REQUEST,
            'The server can not be terminated. Please add --allow-terminate-by-client when start the server.')
    os.kill(os.getpid(), signal.SIGTERM)
    return Response(status_code=200)


# modified from https://github.com/vllm-project/vllm/blob/v0.5.4/vllm/entrypoints/openai/logits_processors.py#L51  # noqa
def logit_bias_logits_processor(logit_bias: Union[Dict[int, float], Dict[str, float]], tokenizer) -> LogitsProcessor:
    try:
        # Convert token_id to integer
        # Clamp the bias between -100 and 100 per OpenAI API spec
        clamped_logit_bias: Dict[int, float] = {
            int(token_id): min(100.0, max(-100.0, bias))
            for token_id, bias in logit_bias.items()
        }
    except ValueError as exc:
        raise ValueError('Found token_id in logit_bias that is not '
                         'an integer or string representing an integer') from exc

    # Check if token_id is within the vocab size
    for token_id, bias in clamped_logit_bias.items():
        if token_id < 0 or token_id >= tokenizer.vocab_size:
            raise ValueError(f'token_id {token_id} in logit_bias contains '
                             'out-of-vocab token id')

    def _logit_bias_processor(
        logit_bias,
        token_ids,
        logits,
    ):
        for token_id, bias in logit_bias.items():
            logits[token_id] = logits[token_id] + bias
        return logits

    return partial(_logit_bias_processor, clamped_logit_bias)


@router.post('/v1/chat/completions', dependencies=[Depends(check_api_key)])
async def chat_completions_v1(raw_request: Request = None):
    """Completion API similar to OpenAI's API.

    Refer to  `https://platform.openai.com/docs/api-reference/chat/create`
    for the API specification.

    The request should be a JSON object with the following fields:
    - model: model name. Available from /v1/models.
    - messages: string prompt or chat history in OpenAI format. Chat history
        example: `[{"role": "user", "content": "hi"}]`.
    - temperature (float): to modulate the next token probability
    - top_p (float): If set to float < 1, only the smallest set of most
        probable tokens with probabilities that add up to top_p or higher
        are kept for generation.
    - n (int): How many chat completion choices to generate for each input
        message. **Only support one here**.
    - stream: whether to stream the results or not. Default to false.
    - stream_options: Options for streaming response. Only set this when you
        set stream: true.
    - max_tokens (int | None): output token nums. Default to None.
    - repetition_penalty (float): The parameter for repetition penalty.
        1.0 means no penalty
    - stop (str | List[str] | None): To stop generating further
        tokens. Only accept stop words that's encoded to one token idex.
    - response_format (Dict | None): Only pytorch backend support formatting
        response. Examples: `{"type": "json_schema", "json_schema": {"name":
        "test","schema": {"properties": {"name": {"type": "string"}},
        "required": ["name"], "type": "object"}}}`
        or `{"type": "regex_schema", "regex_schema": "call me [A-Za-z]{1,10}"}`
    - logit_bias (Dict): Bias to logits. Only supported in pytorch engine.
    - tools (List): A list of tools the model may call. Currently, only
        internlm2 functions are supported as a tool. Use this to specify a
        list of functions for which the model can generate JSON inputs.
    - tool_choice (str | object): Controls which (if any) tool is called by
        the model. `none` means the model will not call any tool and instead
        generates a message. Specifying a particular tool via {"type":
        "function", "function": {"name": "my_function"}} forces the model to
        call that tool. `auto` or `required` will put all the tools information
        to the model.

    Additional arguments supported by LMDeploy:
    - top_k (int): The number of the highest probability vocabulary
        tokens to keep for top-k-filtering
    - ignore_eos (bool): indicator for ignoring eos
    - skip_special_tokens (bool): Whether or not to remove special tokens
        in the decoding. Default to be True.
    - spaces_between_special_tokens (bool): Whether or not to add spaces
        around special tokens. The behavior of Fast tokenizers is to have
        this to False. This is setup to True in slow tokenizers.
    - min_new_tokens (int): To generate at least numbers of tokens.
    - min_p (float): Minimum token probability, which will be scaled by the
        probability of the most likely token. It must be a value between
        0 and 1. Typical values are in the 0.01-0.2 range, comparably
        selective as setting `top_p` in the 0.99-0.8 range (use the
        opposite of normal `top_p` values)

    Currently we do not support the following features:
    - presence_penalty (replaced with repetition_penalty)
    - frequency_penalty (replaced with repetition_penalty)
    """
    json_request = await raw_request.json()
    request = ChatCompletionRequest.model_validate(json_request)
    migration_request = json_request.pop('migration_request', None)
    with_cache = json_request.pop('with_cache', False)
    preserve_cache = json_request.pop('preserve_cache', False)
    if migration_request:
        migration_request = MigrationRequest.model_validate(migration_request)

    if request.session_id == -1:
        VariableInterface.session_id += 1
        request.session_id = VariableInterface.session_id
    error_check_ret = await check_request(request)
    if error_check_ret is not None:
        return error_check_ret
    if VariableInterface.async_engine.id2step.get(request.session_id, 0) != 0:
        return create_error_response(HTTPStatus.BAD_REQUEST, f'The session_id `{request.session_id}` is occupied.')

    model_name = request.model
    adapter_name = None
    if model_name != VariableInterface.async_engine.model_name:
        adapter_name = model_name  # got a adapter name
    request_id = str(request.session_id)
    created_time = int(time.time())

    if isinstance(request.stop, str):
        request.stop = [request.stop]

    gen_logprobs, logits_processors = None, None
    if request.logprobs and request.top_logprobs:
        gen_logprobs = request.top_logprobs
    response_format = None
    if request.response_format and request.response_format.type != 'text':
        if VariableInterface.async_engine.backend != 'pytorch':
            return create_error_response(HTTPStatus.BAD_REQUEST, 'only pytorch backend can use response_format now')
        response_format = request.response_format.model_dump()

    if request.logit_bias is not None:
        try:
            logits_processors = [
                logit_bias_logits_processor(request.logit_bias, VariableInterface.async_engine.tokenizer.model)
            ]
        except Exception as e:
            return create_error_response(HTTPStatus.BAD_REQUEST, str(e))

    random_seed = request.seed if request.seed else None

    gen_config = GenerationConfig(max_new_tokens=request.max_tokens,
                                  do_sample=True,
                                  logprobs=gen_logprobs,
                                  top_k=request.top_k,
                                  top_p=request.top_p,
                                  temperature=request.temperature,
                                  repetition_penalty=request.repetition_penalty,
                                  ignore_eos=request.ignore_eos,
                                  stop_words=request.stop,
                                  skip_special_tokens=request.skip_special_tokens,
                                  response_format=response_format,
                                  logits_processors=logits_processors,
                                  min_new_tokens=request.min_new_tokens,
                                  min_p=request.min_p,
                                  random_seed=random_seed,
                                  spaces_between_special_tokens=request.spaces_between_special_tokens,
                                  migration_request=migration_request,
                                  with_cache=with_cache,
                                  preserve_cache=preserve_cache)

    tools = None
    if request.tools and request.tool_choice != 'none':
        gen_config.skip_special_tokens = False
        # internlm2 only uses contents inside function regardless of 'type'
        if not isinstance(request.tool_choice, str):
            tools = [
                item.function.model_dump() for item in request.tools
                if item.function.name == request.tool_choice.function.name
            ]
        else:
            tools = [item.function.model_dump() for item in request.tools]
    result_generator = VariableInterface.async_engine.generate(
        request.messages,
        request.session_id,
        gen_config=gen_config,
        tools=tools,
        stream_response=True,  # always use stream to enable batching
        sequence_start=True,
        sequence_end=True,
        do_preprocess=not isinstance(request.messages, str),  # text completion for string input
        adapter_name=adapter_name,
    )

    def create_stream_response_json(index: int,
                                    delta_message: DeltaMessage,
                                    finish_reason: Optional[str] = None,
                                    logprobs: Optional[LogProbs] = None,
                                    usage: Optional[UsageInfo] = None) -> str:
        choice_data = ChatCompletionResponseStreamChoice(index=index,
                                                         delta=delta_message,
                                                         finish_reason=finish_reason,
                                                         logprobs=logprobs)
        response = ChatCompletionStreamResponse(
            id=request_id,
            created=created_time,
            model=model_name,
            choices=[choice_data],
            usage=usage,
        )
        response_json = response.model_dump_json()

        return response_json

    async def completion_stream_generator() -> AsyncGenerator[str, None]:
        previous_text = ''
        current_text = ''
        previous_token_ids = []
        current_token_ids = []
        delta_token_ids = []
        streaming_tools = False
        async for res in result_generator:
            logprobs, usage = None, None
            if gen_logprobs and res.logprobs:
                logprobs = _create_chat_completion_logprobs(VariableInterface.async_engine.tokenizer, res.token_ids,
                                                            res.logprobs)
            if request.stream_options and request.stream_options.include_usage:
                total_tokens = sum([res.history_token_len, res.input_token_len, res.generate_token_len])
                usage = UsageInfo(
                    prompt_tokens=res.input_token_len,
                    completion_tokens=res.generate_token_len,
                    total_tokens=total_tokens,
                )
            delta_message = DeltaMessage(role='assistant', content=res.response)
            if request.tool_choice != 'none' and VariableInterface.tool_parser is not None:
                if res.finish_reason == 'stop' and streaming_tools is True:
                    res.finish_reason = 'tool_calls'
                current_text = current_text + res.response
                delta_token_ids = res.token_ids if res.token_ids is not None else []
                current_token_ids = current_token_ids + delta_token_ids
                tool_delta = VariableInterface.tool_parser.extract_tool_calls_streaming(
                    previous_text=previous_text,
                    current_text=current_text,
                    delta_text=res.response,
                    previous_token_ids=previous_token_ids,
                    current_token_ids=current_token_ids,
                    delta_token_ids=delta_token_ids,
                    request=request)
                if tool_delta is not None:
                    delta_message.tool_calls = tool_delta.tool_calls
                    delta_message.content = tool_delta.content
                    if isinstance(tool_delta.tool_calls, List) and len(tool_delta.tool_calls):
                        streaming_tools = True
                previous_text = current_text
                previous_token_ids = current_token_ids
            elif VariableInterface.reasoning_parser is not None:
                current_text = current_text + res.response
                delta_token_ids = res.token_ids if res.token_ids is not None else []
                current_token_ids = current_token_ids + delta_token_ids
                reasoning_delta = VariableInterface.reasoning_parser.extract_reasoning_content_streaming(
                    previous_text=previous_text,
                    current_text=current_text,
                    delta_text=res.response,
                    previous_token_ids=previous_token_ids,
                    current_token_ids=current_token_ids,
                    delta_token_ids=delta_token_ids)
                if reasoning_delta is not None:
                    delta_message.reasoning_content = reasoning_delta.reasoning_content
                    delta_message.content = reasoning_delta.content
                previous_text = current_text
                previous_token_ids = current_token_ids
            elif request.tool_choice != 'none' and request.tools is not None and VariableInterface.tool_parser is None:
                logger.error('Please lanuch the api_server with --tool-call-parser if you want to use tool.')
            response_json = create_stream_response_json(index=0,
                                                        delta_message=delta_message,
                                                        finish_reason=res.finish_reason,
                                                        logprobs=logprobs,
                                                        usage=usage)
            if res.cache_block_ids is not None:
                response_json['cache_block_ids'] = res.cache_block_ids
                response_json['remote_token_ids'] = res.token_ids
            yield f'data: {response_json}\n\n'
        yield 'data: [DONE]\n\n'

    # Streaming response
    if request.stream:
        return StreamingResponse(completion_stream_generator(), media_type='text/event-stream')

    # Non-streaming response
    final_logprobs = []
    final_token_ids = []
    final_res = None
    text = ''
    cache_block_ids = []
    remote_token_ids = []
    async for res in result_generator:
        if await raw_request.is_disconnected():
            # Abort the request if the client disconnects.
            await VariableInterface.async_engine.stop_session(request.session_id)
            return create_error_response(HTTPStatus.BAD_REQUEST, 'Client disconnected')
        final_res = res
        text += res.response
        if res.token_ids:
            final_token_ids.extend(res.token_ids)
        if res.logprobs:
            final_logprobs.extend(res.logprobs)
        cache_block_ids.append(res.cache_block_ids)
        remote_token_ids.append(res.token_ids)

    tool_calls = None
    reasoning_content = None
    if request.tool_choice != 'none' and VariableInterface.tool_parser is not None:
        try:  # TODO add json_schema guidance to turbomind
            tool_call_info = VariableInterface.tool_parser.extract_tool_calls(text, request=request)
            text, tool_calls = tool_call_info.content, tool_call_info.tool_calls
            if isinstance(tool_calls, List) and len(tool_calls):
                if final_res.finish_reason == 'stop':
                    final_res.finish_reason = 'tool_calls'

        except Exception as e:
            logger.error(f'Failed to parse {text}. Exception: {e}.')
            return create_error_response(HTTPStatus.BAD_REQUEST, 'Failed to parse fc related info to json format!')
    # assume reasoning uncompatible with tool call
    elif VariableInterface.reasoning_parser is not None:
        reasoning_content, text = VariableInterface.reasoning_parser.extract_reasoning_content(text, request)
    elif request.tool_choice != 'none' and request.tools is not None and VariableInterface.tool_parser is None:
        logger.error('Please lanuch the api_server with --tool-call-parser if you want to use tool.')

    logprobs = None
    if gen_logprobs and len(final_logprobs):
        logprobs = _create_chat_completion_logprobs(VariableInterface.async_engine.tokenizer, final_token_ids,
                                                    final_logprobs)

    assert final_res is not None
    choices = []
    choice_data = ChatCompletionResponseChoice(
        index=0,
        message=ChatMessage(role='assistant', content=text, tool_calls=tool_calls, reasoning_content=reasoning_content),
        logprobs=logprobs,
        finish_reason=final_res.finish_reason,
    )
    choices.append(choice_data)

    if with_cache:
        cache_block_ids = cache_block_ids[0]
        remote_token_ids = [remote_token_ids[0][-1]]

    total_tokens = sum([final_res.history_token_len, final_res.input_token_len, final_res.generate_token_len])
    usage = UsageInfo(
        prompt_tokens=final_res.input_token_len,
        completion_tokens=final_res.generate_token_len,
        total_tokens=total_tokens,
    )
    response = ChatCompletionResponse(
        id=request_id,
        created=created_time,
        model=model_name,
        choices=choices,
        usage=usage,
    ).model_dump()

    if with_cache:
        response['cache_block_ids'] = cache_block_ids
        response['remote_token_ids'] = remote_token_ids

    return response


@router.post('/v1/completions', dependencies=[Depends(check_api_key)])
async def completions_v1(raw_request: Request = None):
    """Completion API similar to OpenAI's API.

    Go to `https://platform.openai.com/docs/api-reference/completions/create`
    for the API specification.

    The request should be a JSON object with the following fields:
    - model (str): model name. Available from /v1/models.
    - prompt (str): the input prompt.
    - suffix (str): The suffix that comes after a completion of inserted text.
    - max_tokens (int): output token nums. Default to 16.
    - temperature (float): to modulate the next token probability
    - top_p (float): If set to float < 1, only the smallest set of most
        probable tokens with probabilities that add up to top_p or higher
        are kept for generation.
    - n (int): How many chat completion choices to generate for each input
        message. **Only support one here**.
    - stream: whether to stream the results or not. Default to false.
    - stream_options: Options for streaming response. Only set this when you
        set stream: true.
    - repetition_penalty (float): The parameter for repetition penalty.
        1.0 means no penalty
    - user (str): A unique identifier representing your end-user.
    - stop (str | List[str] | None): To stop generating further
        tokens. Only accept stop words that's encoded to one token idex.

    Additional arguments supported by LMDeploy:
    - ignore_eos (bool): indicator for ignoring eos
    - skip_special_tokens (bool): Whether or not to remove special tokens
        in the decoding. Default to be True.
    - spaces_between_special_tokens (bool): Whether or not to add spaces
        around special tokens. The behavior of Fast tokenizers is to have
        this to False. This is setup to True in slow tokenizers.
    - top_k (int): The number of the highest probability vocabulary
        tokens to keep for top-k-filtering
    - min_p (float): Minimum token probability, which will be scaled by the
        probability of the most likely token. It must be a value between
        0 and 1. Typical values are in the 0.01-0.2 range, comparably
        selective as setting `top_p` in the 0.99-0.8 range (use the
        opposite of normal `top_p` values)

    Currently we do not support the following features:
    - logprobs (not supported yet)
    - presence_penalty (replaced with repetition_penalty)
    - frequency_penalty (replaced with repetition_penalty)
    """
    json_request = await raw_request.json()
    request = CompletionRequest.model_validate(json_request)
    migration_request = json_request.pop('migration_request', None)
    with_cache = json_request.pop('with_cache', False)
    preserve_cache = json_request.pop('preserve_cache', False)
    if migration_request:
        migration_request = MigrationRequest.model_validate(migration_request)

    if request.session_id == -1:
        VariableInterface.session_id += 1
        request.session_id = VariableInterface.session_id
    error_check_ret = await check_request(request)
    if error_check_ret is not None:
        return error_check_ret
    if VariableInterface.async_engine.id2step.get(request.session_id, 0) != 0:
        return create_error_response(HTTPStatus.BAD_REQUEST, f'The session_id `{request.session_id}` is occupied.')

    model_name = request.model
    adapter_name = None
    if model_name != VariableInterface.async_engine.model_name:
        adapter_name = model_name  # got a adapter name
    request_id = str(request.session_id)
    created_time = int(time.time())
    if isinstance(request.prompt, str):
        request.prompt = [request.prompt]
    if isinstance(request.stop, str):
        request.stop = [request.stop]
    random_seed = request.seed if request.seed else None

    gen_config = GenerationConfig(max_new_tokens=request.max_tokens if request.max_tokens else 512,
                                  do_sample=True,
                                  logprobs=request.logprobs,
                                  top_k=request.top_k,
                                  top_p=request.top_p,
                                  temperature=request.temperature,
                                  repetition_penalty=request.repetition_penalty,
                                  ignore_eos=request.ignore_eos,
                                  stop_words=request.stop,
                                  skip_special_tokens=request.skip_special_tokens,
                                  min_p=request.min_p,
                                  random_seed=random_seed,
                                  spaces_between_special_tokens=request.spaces_between_special_tokens,
                                  migration_request=migration_request,
                                  with_cache=with_cache,
                                  preserve_cache=preserve_cache)
    generators = []
    for i in range(len(request.prompt)):
        result_generator = VariableInterface.async_engine.generate(
            request.prompt[i],
            request.session_id + i,
            gen_config=gen_config,
            stream_response=True,  # always use stream to enable batching
            sequence_start=True,
            sequence_end=True,
            do_preprocess=False,
            adapter_name=adapter_name)
        generators.append(result_generator)

    def create_stream_response_json(index: int,
                                    text: str,
                                    finish_reason: Optional[str] = None,
                                    logprobs: Optional[LogProbs] = None,
                                    usage: Optional[UsageInfo] = None) -> str:
        choice_data = CompletionResponseStreamChoice(index=index,
                                                     text=text,
                                                     finish_reason=finish_reason,
                                                     logprobs=logprobs)
        response = CompletionStreamResponse(
            id=request_id,
            created=created_time,
            model=model_name,
            choices=[choice_data],
            usage=usage,
        )
        response_json = response.model_dump()
        return response_json

    async def completion_stream_generator() -> AsyncGenerator[str, None]:
        # First chunk with role
        for generator in generators:
            offset = 0
            all_token_ids = []
            state = DetokenizeState()
            async for res in generator:
                logprobs = None
                usage = None
                if request.logprobs and res.logprobs:
                    logprobs, offset, all_token_ids, state = _create_completion_logprobs(  # noqa E501
                        VariableInterface.async_engine.tokenizer, res.token_ids, res.logprobs,
                        gen_config.skip_special_tokens, offset, all_token_ids, state,
                        gen_config.spaces_between_special_tokens)
                if request.stream_options and request.stream_options.include_usage:  # noqa E501
                    final_res = res
                    total_tokens = sum(
                        [final_res.history_token_len, final_res.input_token_len, final_res.generate_token_len])
                    usage = UsageInfo(
                        prompt_tokens=final_res.input_token_len,
                        completion_tokens=final_res.generate_token_len,
                        total_tokens=total_tokens,
                    )
                response_json = create_stream_response_json(index=0,
                                                            text=res.response,
                                                            finish_reason=res.finish_reason,
                                                            logprobs=logprobs,
                                                            usage=usage)
                if res.cache_block_ids is not None:
                    response_json['cache_block_ids'] = res.cache_block_ids
                    response_json['remote_token_ids'] = res.token_ids
                yield f'data: {json.dumps(response_json)}\n\n'
        yield 'data: [DONE]\n\n'

    # Streaming response
    if request.stream:
        return StreamingResponse(completion_stream_generator(), media_type='text/event-stream')

    # Non-streaming response
    usage = UsageInfo()
    choices = [None] * len(generators)
    cache_block_ids = []
    remote_token_ids = []

    async def _inner_call(i, generator):
        nonlocal cache_block_ids, remote_token_ids
        final_logprobs = []
        final_token_ids = []
        final_res = None
        text = ''
        async for res in generator:
            if await raw_request.is_disconnected():
                # Abort the request if the client disconnects.
                await VariableInterface.async_engine.stop_session(request.session_id)
                return create_error_response(HTTPStatus.BAD_REQUEST, 'Client disconnected')
            final_res = res
            text += res.response
            cache_block_ids.append(res.cache_block_ids)
            remote_token_ids.append(res.token_ids)
            if res.token_ids:
                final_token_ids.extend(res.token_ids)
            if res.logprobs:
                final_logprobs.extend(res.logprobs)

        logprobs = None
        if request.logprobs and len(final_logprobs):
            logprobs, _, _, _ = _create_completion_logprobs(
                VariableInterface.async_engine.tokenizer,
                final_token_ids,
                final_logprobs,
                gen_config.skip_special_tokens,
                spaces_between_special_tokens=gen_config.spaces_between_special_tokens)

        assert final_res is not None
        choice_data = CompletionResponseChoice(
            index=i,
            text=text,
            finish_reason=final_res.finish_reason,
            logprobs=logprobs,
        )
        choices[i] = choice_data

        if with_cache:
            cache_block_ids = cache_block_ids[0]
            remote_token_ids = [remote_token_ids[0][-1]]

        total_tokens = sum([final_res.history_token_len, final_res.input_token_len, final_res.generate_token_len])
        usage.prompt_tokens += final_res.input_token_len
        usage.completion_tokens += final_res.generate_token_len
        usage.total_tokens += total_tokens

    await asyncio.gather(*[_inner_call(i, generators[i]) for i in range(len(generators))])

    response = CompletionResponse(
        id=request_id,
        created=created_time,
        model=model_name,
        choices=choices,
        usage=usage,
    ).model_dump()

    if with_cache:
        response['cache_block_ids'] = cache_block_ids
        response['remote_token_ids'] = remote_token_ids

    return response


@router.post('/v1/embeddings', tags=['unsupported'])
async def create_embeddings(request: EmbeddingsRequest, raw_request: Request = None):
    """Creates embeddings for the text."""
    return create_error_response(HTTPStatus.BAD_REQUEST, 'Unsupported by turbomind.')


@router.post('/v1/encode', dependencies=[Depends(check_api_key)])
async def encode(request: EncodeRequest, raw_request: Request = None):
    """Encode prompts.

    The request should be a JSON object with the following fields:
    - input: the prompt to be encoded. In str or List[str] format.
    - do_preprocess: whether do preprocess or not. Default to False.
    - add_bos: True when it is the beginning of a conversation. False when it
        is not. Default to True.
    """

    def encode(prompt: str, do_preprocess: bool, add_bos: bool):
        if do_preprocess:
            prompt = VariableInterface.async_engine.chat_template.get_prompt(prompt, sequence_start=add_bos)
        input_ids = VariableInterface.async_engine.tokenizer.encode(prompt, add_bos=add_bos)
        return input_ids

    if isinstance(request.input, str):
        encoded = encode(request.input, request.do_preprocess, request.add_bos)
        return EncodeResponse(input_ids=encoded, length=len(encoded))
    else:
        encoded, length = [], []
        for prompt in request.input:
            ids = encode(prompt, request.do_preprocess, request.add_bos)
            encoded.append(ids)
            length.append(len(ids))
        return EncodeResponse(input_ids=encoded, length=length)


""" PD Disaggregation API Begin """


@router.get('/distserve/engine_info')
async def engine_info():
    engine = VariableInterface.async_engine.engine

    response = DistServeEngineConfig(tp_size=engine.engine_config.tp,
                                     dp_size=engine.engine_config.dp,
                                     pp_size=None,
                                     ep_size=engine.engine_config.ep,
                                     dp_rank=engine.engine_config.dp_rank,
                                     block_size=engine.engine_config.block_size,
                                     num_cpu_blocks=engine.scheduler.block_manager.num_cpu_blocks,
                                     num_gpu_blocks=engine.scheduler.block_manager.num_gpu_blocks)

    return response.model_dump_json()


@router.post('/distserve/p2p_initialize')
async def p2p_initialize(init_request: DistServeInitRequest):
    return VariableInterface.async_engine.p2p_initialize(init_request)


@router.post('/distserve/p2p_connect')
async def p2p_connect(conn_request: List[DistServeConnectionRequest]):
    return VariableInterface.async_engine.p2p_connect(conn_request)


@router.post('/distserve/free_cache')
async def free_cache(raw_request: Request) -> JSONResponse:
    config = await raw_request.json()
    session_id = int(config['session_id'])
    VariableInterface.async_engine.free_cache(session_id)
    return {'status': 'SUCCESS'}


""" PD Disaggregation API End """


@router.post('/v1/chat/interactive', dependencies=[Depends(check_api_key)])
async def chat_interactive_v1(request: GenerateRequest, raw_request: Request = None):
    """Generate completion for the request.

    - On interactive mode, the chat history is kept on the server. Please set
    `interactive_mode = True`.
    - On normal mode, no chat history is kept on the server. Set
    `interactive_mode = False`.

    The request should be a JSON object with the following fields:
    - prompt: the prompt to use for the generation.
    - image_url(str | List[str] | None): the image url or base64 encoded string
        for VL models.
    - session_id: determine which instance will be called. If not specified
        with a value other than -1, using random value directly.
    - interactive_mode (bool): turn on interactive mode or not. On interactive
        mode, session history is kept on the server (and vice versa).
    - stream: whether to stream the results or not.
    - stop (str | List[str] | None): To stop generating further
        tokens. Only accept stop words that's encoded to one token idex.
    - request_output_len (int): output token nums. If not specified, will use
        maximum possible number for a session.
    - top_p (float): If set to float < 1, only the smallest set of most
        probable tokens with probabilities that add up to top_p or higher
        are kept for generation.
    - top_k (int): The number of the highest probability vocabulary
        tokens to keep for top-k-filtering
    - temperature (float): to modulate the next token probability
    - repetition_penalty (float): The parameter for repetition penalty.
        1.0 means no penalty
    - ignore_eos (bool): indicator for ignoring eos
    - skip_special_tokens (bool): Whether or not to remove special tokens
        in the decoding. Default to be True.
    - spaces_between_special_tokens (bool): Whether or not to add spaces
        around special tokens. The behavior of Fast tokenizers is to have
        this to False. This is setup to True in slow tokenizers.
    - adapter_name (str): For slora inference. Choose which lora to do the
        inference.
    - min_new_tokens (int): To generate at least numbers of tokens.
    - min_p (float): Minimum token probability, which will be scaled by the
        probability of the most likely token. It must be a value between
        0 and 1. Typical values are in the 0.01-0.2 range, comparably
        selective as setting `top_p` in the 0.99-0.8 range (use the
        opposite of normal `top_p` values)
    """
    if request.cancel:
        if request.session_id != -1:
            await VariableInterface.async_engine.stop_session(request.session_id)
            return {'text': '', 'tokens': 0, 'input_tokens': 0, 'history_tokens': 0, 'finish_reason': 'stop'}
        else:
            return create_error_response(HTTPStatus.BAD_REQUEST, 'please set a session_id to cancel a request')
    error_check_ret = await check_request(request)
    if error_check_ret is not None:
        return error_check_ret
    if request.session_id == -1:
        VariableInterface.session_id += 1
        request.session_id = VariableInterface.session_id

    async_engine = VariableInterface.async_engine
    sequence_start = async_engine.id2step.get(request.session_id, 0) == 0
    sequence_end = not request.interactive_mode
    if isinstance(request.stop, str):
        request.stop = [request.stop]

    end_session = sequence_end and request.prompt == '' and request.request_output_len == 0
    if end_session:
        await async_engine.end_session(request.session_id)
        return JSONResponse(dict(text='', tokens=0, input_tokens=0, history_tokens=0, finish_reason='stop'))

    random_seed = request.seed if request.seed else None

    gen_config = GenerationConfig(max_new_tokens=request.request_output_len,
                                  do_sample=True,
                                  top_p=request.top_p,
                                  top_k=request.top_k,
                                  temperature=request.temperature,
                                  repetition_penalty=request.repetition_penalty,
                                  ignore_eos=request.ignore_eos,
                                  stop_words=request.stop,
                                  skip_special_tokens=request.skip_special_tokens,
                                  spaces_between_special_tokens=request.spaces_between_special_tokens,
                                  min_new_tokens=request.min_new_tokens,
                                  min_p=request.min_p,
                                  random_seed=random_seed)
    if request.image_url:
        from lmdeploy.vl import load_image
        if isinstance(request.image_url, List):
            request.prompt = (request.prompt, [load_image(url) for url in request.image_url])
        else:
            request.prompt = (request.prompt, load_image(request.image_url))
        if not hasattr(async_engine, '_convert_prompts'):
            return create_error_response(HTTPStatus.BAD_REQUEST, '`image_url` argument only works for VL model')
        request.prompt = async_engine._convert_prompts(request.prompt)
    generation = async_engine.generate(
        request.prompt,
        request.session_id,
        gen_config=gen_config,
        stream_response=True,  # always use stream to enable batching
        sequence_start=sequence_start,
        sequence_end=sequence_end,
        adapter_name=request.adapter_name)

    # Streaming case
    async def stream_results() -> AsyncGenerator[bytes, None]:
        async for out in generation:
            chunk = GenerateResponse(text=out.response,
                                     tokens=out.generate_token_len,
                                     input_tokens=out.input_token_len,
                                     history_tokens=out.history_token_len,
                                     finish_reason=out.finish_reason)
            data = chunk.model_dump_json()
            yield f'{data}\n'

    if request.stream:
        return StreamingResponse(stream_results(), media_type='text/event-stream')
    else:
        ret = {}
        text = ''
        tokens, input_tokens, history_tokens = 0, 0, 0
        finish_reason = None
        async for out in generation:
            if await raw_request.is_disconnected():
                # Abort the request if the client disconnects.
                await async_engine.stop_session(request.session_id)
                return create_error_response(HTTPStatus.BAD_REQUEST, 'Client disconnected')
            text += out.response
            tokens = out.generate_token_len
            input_tokens = out.input_token_len
            history_tokens = out.history_token_len
            finish_reason = out.finish_reason
        ret = {
            'text': text,
            'tokens': tokens,
            'input_tokens': input_tokens,
            'history_tokens': history_tokens,
            'finish_reason': finish_reason
        }
        return JSONResponse(ret)


def handle_torchrun():
    """To disable mmengine logging logic when using torchrun."""

    def dummy_get_device_id():
        return 0

    if int(os.environ.get('LOCAL_RANK', -1)) > 0:
        from lmdeploy.vl.model.utils import _set_func

        # the replacement can't be recovered
        _set_func('mmengine.logging.logger._get_device_id', dummy_get_device_id)


@router.on_event('startup')
async def startup_event():
    if VariableInterface.proxy_url is None:
        return
    try:
        import requests
        engine_config = VariableInterface.async_engine.engine.engine_config
        engine_role = engine_config.role.value if hasattr(engine_config, 'role') else 1
        url = f'{VariableInterface.proxy_url}/nodes/add'
        data = {'url': VariableInterface.api_server_url, 'status': {'models': get_model_list(), 'role': engine_role}}
        headers = {'accept': 'application/json', 'Content-Type': 'application/json'}
        response = requests.post(url, headers=headers, json=data)

        if response.status_code != 200:
            raise HTTPException(status_code=400, detail='Service registration failed')
    except Exception as e:
        logger.error(f'Service registration failed: {e}')


class ConcurrencyLimitMiddleware(BaseHTTPMiddleware):

    def __init__(self, app: FastAPI, max_concurrent_requests: int):
        super().__init__(app)
        self.semaphore = asyncio.Semaphore(max_concurrent_requests)

    async def dispatch(self, request: Request, call_next):
        async with self.semaphore:
            response = await call_next(request)
            return response


def set_parsers(reasoning_parser: Optional[str] = None, tool_parser: Optional[str] = None):
    """Set tool parser and reasoning parsers."""
    # set reasoning parser
    if reasoning_parser is not None:
        if reasoning_parser in ReasoningParserManager.module_dict:
            tokenizer = VariableInterface.async_engine.tokenizer
            VariableInterface.reasoning_parser = ReasoningParserManager.get(reasoning_parser)(tokenizer)
        else:
            raise ValueError(
                f'The reasoning parser {reasoning_parser} is not in the parser list: {ReasoningParserManager.module_dict.keys()}'  # noqa
            )
    # set tool parsers
    if tool_parser is not None:
        if tool_parser in ToolParserManager.module_dict:
            tokenizer = VariableInterface.async_engine.tokenizer
            VariableInterface.tool_parser = ToolParserManager.get(tool_parser)(tokenizer)
        else:
            raise ValueError(
                f'The reasoning parser {tool_parser} is not in the parser list: {ToolParserManager.module_dict.keys()}'  # noqa
            )


def serve(model_path: str,
          model_name: Optional[str] = None,
          backend: Literal['turbomind', 'pytorch'] = 'turbomind',
          backend_config: Optional[Union[PytorchEngineConfig, TurbomindEngineConfig]] = None,
          chat_template_config: Optional[ChatTemplateConfig] = None,
          server_name: str = '0.0.0.0',
          server_port: int = 23333,
          allow_origins: List[str] = ['*'],
          allow_credentials: bool = True,
          allow_methods: List[str] = ['*'],
          allow_headers: List[str] = ['*'],
          log_level: str = 'ERROR',
          api_keys: Optional[Union[List[str], str]] = None,
          ssl: bool = False,
          proxy_url: Optional[str] = None,
          max_log_len: int = None,
          disable_fastapi_docs: bool = False,
          max_concurrent_requests: Optional[int] = None,
          log_stats: Optional[bool] = True,
          reasoning_parser: Optional[str] = None,
          tool_call_parser: Optional[str] = None,
          allow_terminate_by_client: bool = False,
          **kwargs):
    """An example to perform model inference through the command line
    interface.

    Args:
        model_path (str): the path of a model.
            It could be one of the following options:
                - i) A local directory path of a turbomind model which is
                    converted by `lmdeploy convert` command or download from
                    ii) and iii).
                - ii) The model_id of a lmdeploy-quantized model hosted
                    inside a model repo on huggingface.co, such as
                    "InternLM/internlm-chat-20b-4bit",
                    "lmdeploy/llama2-chat-70b-4bit", etc.
                - iii) The model_id of a model hosted inside a model repo
                    on huggingface.co, such as "internlm/internlm-chat-7b",
                    "Qwen/Qwen-7B-Chat ", "baichuan-inc/Baichuan2-7B-Chat"
                    and so on.
        model_name (str): the name of the served model. It can be accessed
            by the RESTful API `/v1/models`. If it is not specified,
            `model_path` will be adopted
        backend (str): either `turbomind` or `pytorch` backend. Default to
            `turbomind` backend.
        backend_config (TurbomindEngineConfig | PytorchEngineConfig): beckend
            config instance. Default to none.
        chat_template_config (ChatTemplateConfig): chat template configuration
            Default to None.
        server_name (str): host ip for serving
        server_port (int): server port
        tp (int): tensor parallel
        allow_origins (List[str]): a list of allowed origins for CORS
        allow_credentials (bool): whether to allow credentials for CORS
        allow_methods (List[str]): a list of allowed HTTP methods for CORS
        allow_headers (List[str]): a list of allowed HTTP headers for CORS
        log_level(str): set log level whose value among [CRITICAL, ERROR,
            WARNING, INFO, DEBUG]
        api_keys (List[str] | str | None): Optional list of API keys. Accepts
            string type as a single api_key. Default to None, which means no
            api key applied.
        ssl (bool): Enable SSL. Requires OS Environment variables
            'SSL_KEYFILE' and 'SSL_CERTFILE'.
        proxy_url (str): The proxy url to register the api_server.
        max_log_len (int): Max number of prompt characters or prompt tokens
            being printed in log. Default: Unlimited
        max_concurrent_requests: This refers to the number of concurrent
            requests that the server can handle. The server is designed to
            process the engine’s tasks once the maximum number of concurrent
            requests is reached, regardless of any additional requests sent by
            clients concurrently during that time. Default to None.
        log_stats: Whether log stats to cli / prometheus
        reasoning_parser (str): The reasoning parser name.
        tool_call_parser (str): The tool call parser name.
        allow_terminate_by_client (bool): Allow request from client to terminate server.
    """
    if os.getenv('TM_LOG_LEVEL') is None:
        os.environ['TM_LOG_LEVEL'] = log_level
    logger.setLevel(log_level)

<<<<<<< HEAD
=======
    if disable_fastapi_docs:
        app = FastAPI(
            docs_url=None,
            redoc_url=None,
            openapi_url=None,
        )
    else:
        app = FastAPI(docs_url='/')

    app.include_router(router)

    if allow_origins:
        app.add_middleware(
            CORSMiddleware,
            allow_origins=allow_origins,
            allow_credentials=allow_credentials,
            allow_methods=allow_methods,
            allow_headers=allow_headers,
        )

    # Set the maximum number of concurrent requests
    if max_concurrent_requests is not None:
        app.add_middleware(ConcurrencyLimitMiddleware, max_concurrent_requests=max_concurrent_requests)

    VariableInterface.allow_terminate_by_client = allow_terminate_by_client
>>>>>>> 421b113e
    if api_keys is not None:
        if isinstance(api_keys, str):
            api_keys = api_keys.split(',')
        VariableInterface.api_keys = api_keys
    ssl_keyfile, ssl_certfile, http_or_https = None, None, 'http'
    if ssl:
        ssl_keyfile = os.environ['SSL_KEYFILE']
        ssl_certfile = os.environ['SSL_CERTFILE']
        http_or_https = 'https'

    handle_torchrun()
    _, pipeline_class = get_task(model_path)
    VariableInterface.async_engine = pipeline_class(model_path=model_path,
                                                    model_name=model_name,
                                                    backend=backend,
                                                    backend_config=backend_config,
                                                    chat_template_config=chat_template_config,
                                                    max_log_len=max_log_len,
                                                    log_stats=log_stats,
                                                    **kwargs)
    # set reasoning parser and tool parser
    set_parsers(reasoning_parser, tool_call_parser)

    logger.info(f'log stats {log_stats}')

    _running_tasks: set[asyncio.Task] = set()

    async def lifespan(app: FastAPI):
        async_engine = VariableInterface.async_engine
        task = None
        try:
            if log_stats:
                log_interval = 1.  # FIXME: change this

                async def _force_log():
                    while True:
                        await asyncio.sleep(log_interval)

                        await async_engine.do_log_stats()

                task = asyncio.create_task(_force_log())
                _running_tasks.add(task)
                task.add_done_callback(_running_tasks.remove)

            yield
        finally:
            if task:
                task.cancel()

    if disable_fastapi_docs:
        app = FastAPI(docs_url=None, redoc_url=None, openapi_url=None, lifespan=lifespan)
    else:
        app = FastAPI(docs_url='/', lifespan=lifespan)

    app.include_router(router)

    if log_stats:
        # add prometheus asgi middleware to route '/metrics' requests
        metrics_app = prometheus_client.make_asgi_app()
        app.mount('/metrics', metrics_app)

    if allow_origins:
        app.add_middleware(
            CORSMiddleware,
            allow_origins=allow_origins,
            allow_credentials=allow_credentials,
            allow_methods=allow_methods,
            allow_headers=allow_headers,
        )

    # Set the maximum number of concurrent requests
    if max_concurrent_requests is not None:
        app.add_middleware(ConcurrencyLimitMiddleware, max_concurrent_requests=max_concurrent_requests)

    if proxy_url is not None:
        VariableInterface.proxy_url = proxy_url
        VariableInterface.api_server_url = f'{http_or_https}://{server_name}:{server_port}'  # noqa
    for i in range(3):
        print(f'HINT:    Please open \033[93m\033[1m{http_or_https}://'
              f'{server_name}:{server_port}\033[0m in a browser for detailed api'
              ' usage!!!')
    uvicorn.run(app=app,
                host=server_name,
                port=server_port,
                log_level='info',
                ssl_keyfile=ssl_keyfile,
                ssl_certfile=ssl_certfile)


if __name__ == '__main__':
    import fire

    fire.Fire(serve)<|MERGE_RESOLUTION|>--- conflicted
+++ resolved
@@ -55,7 +55,6 @@
     reasoning_parser: Optional[ReasoningParser] = None
     # following is for tool parsers
     tool_parser: Optional[ToolParser] = None
-    allow_terminate_by_client: bool = False
 
 
 router = APIRouter()
@@ -233,19 +232,6 @@
 @router.get('/health')
 async def health() -> Response:
     """Health check."""
-    return Response(status_code=200)
-
-
-@router.get('/terminate')
-async def terminate():
-    """terminate server."""
-    import signal
-
-    if not VariableInterface.allow_terminate_by_client:
-        return create_error_response(
-            HTTPStatus.BAD_REQUEST,
-            'The server can not be terminated. Please add --allow-terminate-by-client when start the server.')
-    os.kill(os.getpid(), signal.SIGTERM)
     return Response(status_code=200)
 
 
@@ -1071,16 +1057,21 @@
     try:
         import requests
         engine_config = VariableInterface.async_engine.engine.engine_config
-        engine_role = engine_config.role.value if hasattr(engine_config, 'role') else 1
         url = f'{VariableInterface.proxy_url}/nodes/add'
-        data = {'url': VariableInterface.api_server_url, 'status': {'models': get_model_list(), 'role': engine_role}}
+        data = {
+            'url': VariableInterface.api_server_url,
+            'status': {
+                'models': get_model_list(),
+                'role': engine_config.role.value
+            }
+        }
         headers = {'accept': 'application/json', 'Content-Type': 'application/json'}
         response = requests.post(url, headers=headers, json=data)
 
         if response.status_code != 200:
             raise HTTPException(status_code=400, detail='Service registration failed')
     except Exception as e:
-        logger.error(f'Service registration failed: {e}')
+        print(f'Service registration failed: {e}')
 
 
 class ConcurrencyLimitMiddleware(BaseHTTPMiddleware):
@@ -1197,34 +1188,7 @@
         os.environ['TM_LOG_LEVEL'] = log_level
     logger.setLevel(log_level)
 
-<<<<<<< HEAD
-=======
-    if disable_fastapi_docs:
-        app = FastAPI(
-            docs_url=None,
-            redoc_url=None,
-            openapi_url=None,
-        )
-    else:
-        app = FastAPI(docs_url='/')
-
-    app.include_router(router)
-
-    if allow_origins:
-        app.add_middleware(
-            CORSMiddleware,
-            allow_origins=allow_origins,
-            allow_credentials=allow_credentials,
-            allow_methods=allow_methods,
-            allow_headers=allow_headers,
-        )
-
-    # Set the maximum number of concurrent requests
-    if max_concurrent_requests is not None:
-        app.add_middleware(ConcurrencyLimitMiddleware, max_concurrent_requests=max_concurrent_requests)
-
     VariableInterface.allow_terminate_by_client = allow_terminate_by_client
->>>>>>> 421b113e
     if api_keys is not None:
         if isinstance(api_keys, str):
             api_keys = api_keys.split(',')
