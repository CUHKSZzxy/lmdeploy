# Copyright (c) OpenMMLab. All rights reserved.
import asyncio
import copy
import json
import os.path as osp
import sys
from concurrent.futures import ThreadPoolExecutor
from dataclasses import asdict
from itertools import repeat
from queue import LifoQueue, Queue
from typing import Dict, Iterable, List

import numpy as np
import torch
import yaml
from torch.nn.utils.rnn import pad_sequence

import lmdeploy
from lmdeploy.messages import (EngineOutput, GenerationConfig, ResponseType,
                               TurbomindEngineConfig)
from lmdeploy.tokenizer import Tokenizer
from lmdeploy.utils import get_logger, get_max_batch_size, get_model

from .deploy.config import TurbomindModelConfig
from .supported_models import is_supported
from .utils import ModelSource, get_model_source

# TODO: find another way import _turbomind
lmdeploy_dir = osp.split(lmdeploy.__file__)[0]
sys.path.append(osp.join(lmdeploy_dir, 'lib'))
import _turbomind as _tm  # noqa: E402

logger = get_logger('lmdeploy')

MAX_LOGPROBS = 1024


def _construct_stop_or_bad_words(words: List[int] = None):
    if words is None or len(words) == 0:
        return None
    offsets = range(1, len(words) + 1)
    combined = np.array([[words, offsets]]).astype(np.int32)
    return combined


def _np_dict_to_tm_dict(np_dict: dict):
    """map numpy.ndarray to turbomind's tensor."""
    ret = _tm.TensorMap()
    for k, v in np_dict.items():
        ret[k] = _tm.from_dlpack(v)

    return ret


def _tm_dict_to_torch_dict(tm_dict: _tm.TensorMap):
    """map turbomind's tensor to torch's tensor."""
    ret = dict()
    for k, v in tm_dict.items():
        if v.type == _tm.DataType.TYPE_UINT32:
            v = v.view(_tm.DataType.TYPE_INT32)
        ret[k] = torch.from_dlpack(v)

    return ret


class TurboMind:
    """LMDeploy's inference engine.

    Args:
        model_path (str): the path of turbomind's model
        mode_name (str): the name of the served model
        chat_template_name (str): the name of the chat template, which is
            supposed to be a builtin chat template defined in
            `lmdeploy/model.py`
        engine_config (TurbomindEngineConfig): the config of the inference
            engine
        model_source (int): the source of the model, which is either
            turbomind model, or a transformers model
    """

    def __init__(self,
                 model_path: str,
                 model_name: str = None,
                 chat_template_name: str = None,
                 engine_config: TurbomindEngineConfig = None,
                 model_source: ModelSource = ModelSource.WORKSPACE,
                 **kwargs):
        self.model_name = model_name
        self.chat_template_name = chat_template_name

        _engine_config = copy.deepcopy(engine_config)
        if _engine_config is None:
            _engine_config = TurbomindEngineConfig()
        if _engine_config.max_batch_size is None:
            _engine_config.max_batch_size = get_max_batch_size('cuda')
        assert _engine_config.max_batch_size > 0, 'max_batch_size should be' \
            f' greater than 0, but got {_engine_config.max_batch_size}'

        self.gpu_count = _engine_config.tp

        if model_source == ModelSource.WORKSPACE:
            tokenizer_model_path = osp.join(model_path, 'triton_models',
                                            'tokenizer')
            self.tokenizer = Tokenizer(tokenizer_model_path)
            self.model_comm = self._from_workspace(
                model_path=model_path, engine_config=_engine_config)
        else:
            if not osp.exists(model_path):
                model_path = get_model(model_path, _engine_config.download_dir,
                                       _engine_config.revision)
            self.tokenizer = Tokenizer(model_path)
            self.model_comm = self._from_hf(model_source=model_source,
                                            model_path=model_path,
                                            engine_config=_engine_config)

        with ThreadPoolExecutor(max_workers=self.gpu_count) as e:
            ranks = [
                self.node_id * self.gpu_count + device_id
                for device_id in range(self.gpu_count)
            ]
            for _ in e.map(self.model_comm.process_weight,
                           range(self.gpu_count), ranks):
                pass
            # implicit synchronization
            for _ in e.map(self.model_comm.create_engine,
                           range(self.gpu_count), ranks,
                           repeat(self.nccl_params)):
                pass

        self.session_len = self.config.session_len
        self.eos_id = self.tokenizer.eos_token_id

    def _create_weight(self, model_comm):
        """Allocate weight buffer, load params if from_workspace."""

        # TODO: support mpi
        self.node_id = 0
        self.node_num = 1
        self.nccl_params = model_comm.create_nccl_params(self.node_id)
        torch.cuda.synchronize()

        # create weight
        def _create_weight_func(device_id):
            rank = self.node_id * self.gpu_count + device_id
            model_comm.create_shared_weights(device_id, rank)

        with ThreadPoolExecutor(max_workers=self.gpu_count) as executor:
            futures = []
            for device_id in range(self.gpu_count):
                futures.append(executor.submit(_create_weight_func, device_id))
            for future in futures:
                future.result()

    def _get_model_params(self, model_comm, tm_params):
        """Get turbomind model params when loading from hf."""

        def _get_params(device_id, que):
            rank = self.node_id * self.gpu_count + device_id
            out = model_comm.get_params(device_id, rank)
            que.put(out)

        que = Queue()
        with ThreadPoolExecutor(max_workers=self.gpu_count) as executor:
            futures = []
            for device_id in range(self.gpu_count):
                futures.append(executor.submit(_get_params, device_id, que))
            for future in futures:
                future.result()

        for _ in range(self.gpu_count):
            tensor_map = que.get()
            for k, v in tensor_map.items():
                if k not in tm_params:
                    tm_params[k] = []
                tm_params[k].append(v)

    def _postprocess_config(self, tm_config, engine_config):
        """postprocess turbomind config by."""
        import copy
        self.config = copy.deepcopy(tm_config)
        # Update the attribute values in `self.config` with the valid values
        # from the corresponding attributes in `engine_config`, such as
        # `session_len`, `quant_policy`, `rope_scaling_factor`, etc.
        self.config.update_from_engine_config(engine_config)

        # update some attributes of `engine_config` which depends on
        # `session_len`
        self.engine_config = engine_config
        if engine_config.max_prefill_token_num is not None \
                and engine_config.num_tokens_per_iter == 0:
            self.engine_config.num_tokens_per_iter = \
                engine_config.max_prefill_token_num
            self.engine_config.max_prefill_iters = (
                self.config.session_len + engine_config.max_prefill_token_num -
                1) // engine_config.max_prefill_token_num

        # pack `self.config` and `self.engine_config` into a dict
        self.config_dict = self.config.to_dict()
        self.config_dict.update(dict(engine_config=asdict(self.engine_config)))
        logger.info(f'turbomind model config:\n\n'
                    f'{json.dumps(self.config_dict, indent=2)}')

    def _from_hf(self, model_source: ModelSource, model_path: str,
                 engine_config: TurbomindEngineConfig):
        """Load model which is in hf format."""
        assert model_source == ModelSource.HF_MODEL, \
            f'{model_source} is not supported'
        assert is_supported(model_path), (
            f'turbomind does not support {model_path}. '
            'Plz try pytorch engine instead.')

        # convert transformers model into turbomind model
        from .deploy.converter import get_tm_model
        tm_model = get_tm_model(model_path, self.model_name,
                                self.chat_template_name, engine_config)

        self._postprocess_config(tm_model.tm_config, engine_config)

        model_comm = _tm.AbstractTransformerModel.create_llama_model(
            model_dir='',
            config=yaml.safe_dump(self.config_dict),
            tensor_para_size=self.gpu_count,
            data_type=self.config.model_config.weight_type)

        # create empty weight
        self._create_weight(model_comm)

        # copy hf model weight to turbomind weight
        tm_params = tm_model.tm_params
        self._get_model_params(model_comm, tm_params)
        logger.warning(f'get {len(tm_params)} model params')
        tm_model.export()
        # there should be no left turbomind params.
        if len(tm_params) > 0:
            uninitialized = list(tm_params.keys())
            logger.warning(
                'the model may not be loaded successfully '
                f'with {len(tm_params)} uninitialized params:\n{uninitialized}'
            )
        return model_comm

    def _from_workspace(self, model_path: str,
                        engine_config: TurbomindEngineConfig):
        """Load model which is converted by `lmdeploy convert`"""
        config_path = osp.join(model_path, 'triton_models', 'weights',
                               'config.yaml')
        # load TurbomindModelConfig from config file
        with open(config_path, 'r') as f:
            _cfg = yaml.safe_load(f)
        cfg = TurbomindModelConfig.from_dict(_cfg)

        # always use tp in converted model (config.yaml)
        if cfg.tensor_para_size != engine_config.tp:
            logger.warning(
                'tp in engine_config is different from in config.yaml'
                f'({config_path}), {engine_config.tp} vs '
                f'{cfg.tensor_para_size}, using tp={cfg.tensor_para_size}')
        self.gpu_count = cfg.tensor_para_size
        engine_config.tp = self.gpu_count

        self._postprocess_config(cfg, engine_config)

        weight_dir = osp.join(model_path, 'triton_models', 'weights')
        model_comm = _tm.AbstractTransformerModel.create_llama_model(
            model_dir=weight_dir,
            config=yaml.safe_dump(self.config_dict),
            tensor_para_size=self.gpu_count,
            data_type=self.config.weight_type)

        # create weight and load params
        self._create_weight(model_comm)
        return model_comm

    @classmethod
    def from_pretrained(cls,
                        pretrained_model_name_or_path: str,
                        model_name: str = None,
                        chat_template_name: str = None,
                        engine_config: TurbomindEngineConfig = None,
                        **kwargs):
        """LMDeploy's turbomind inference engine.

        Args:
            pretrained_model_name_or_path (str):
                It could be one of the following options:
                    - i) A local directory path of a turbomind model which is
                      converted by `lmdeploy convert` command or download from
                      ii) and iii)
                    - ii) The model_id of a lmdeploy-quantized model hosted
                      inside a model repo on huggingface.co, such as
                      "InternLM/internlm-chat-20b-4bit",
                      "lmdeploy/llama2-chat-70b-4bit", etc.
                    - iii) The model_id of a model hosted inside a model repo
                      on huggingface.co, such as "internlm/internlm-chat-7b",
                      "Qwen/Qwen-7B-Chat ", "baichuan-inc/Baichuan2-7B-Chat"
                      and so on.
            kwargs (remaining dictionary of keyword arguments, *optional*):
                Can be used to update configuration when initialize the engine.
        """
        model_source = get_model_source(pretrained_model_name_or_path)
        logger.info(f'model_source: {model_source}')
        return cls(model_path=pretrained_model_name_or_path,
                   model_name=model_name,
                   chat_template_name=chat_template_name,
                   engine_config=engine_config,
                   model_source=model_source,
                   **kwargs)

    def create_instance(self, cuda_stream_id=0):
        """Create a turbomind instance.

        Args:
            cuda_stream_id(int): identity of a cuda stream
        Returns:
            TurboMindInstance: an instance of turbomind
        """
        return TurboMindInstance(self, self.config, cuda_stream_id)


class TurboMindInstance:
    """Instance of TurboMind.

    Args:
        tm_model (str): turbomind's model path
        cuda_stream_id(int): identity of a cuda stream
    """

    def __init__(self,
                 tm_model: TurboMind,
                 config: TurbomindModelConfig,
                 cuda_stream_id: int = 0):
        self.tm_model = tm_model
        self.cuda_stream_id = cuda_stream_id

        self.node_id = tm_model.node_id
        self.gpu_count = tm_model.gpu_count

        self.eos_id = tm_model.eos_id
        self.session_len = tm_model.session_len

        self.nccl_params = tm_model.nccl_params

        # create model instances
        self.model_inst = self._create_model_instance(0)

        self.que = Queue()
        self.executor: ThreadPoolExecutor = None
        self.future = None
        self.config = config

    def _create_model_instance(self, device_id):
        rank = self.node_id * self.gpu_count + device_id
        model_inst = self.tm_model.model_comm.create_model_instance(
            device_id, rank, self.cuda_stream_id, self.nccl_params)
        return model_inst

    def _forward_callback(self, result, ctx):
        self.que.put((False, result))

    def _forward_thread(self, inputs):
        instance_comm = self.tm_model.model_comm.create_instance_comm(
            self.gpu_count)

        def _func():
            try:
                output = self.model_inst.forward(inputs, instance_comm)
            except Exception as e:
                logger.error(f'unhandled exception: {e}')
                self.que.put((-1, None))
                return
            self.que.put((True, output))

        self.executor = ThreadPoolExecutor(1)
        self.future = self.executor.submit(_func)

    def _async_forward_callback(self, result, ctx, que: LifoQueue):
        que.put((False, result))

    def _async_forward_thread(self, inputs, que: LifoQueue):
        instance_comm = self.tm_model.model_comm.create_instance_comm(
            self.gpu_count)

        def _func():
            try:
                output = self.model_inst.forward(inputs, instance_comm)
            except Exception as e:
                logger.error(f'unhandled exception: {e}')
                que.put((-1, None))
                return
            que.put((True, output))

        self.executor = ThreadPoolExecutor(1)
        self.future = self.executor.submit(_func)

    def _get_logprobs(self,
                      logprob_vals: torch.Tensor,
                      logprob_indexes: torch.Tensor,
                      logprob_nums: torch.Tensor,
                      output_ids: torch.Tensor,
                      logprobs: int = None,
                      length: int = None,
                      out_logprobs: List[Dict[int, float]] = None,
                      session_id: int = None):
        if logprobs is None:
            return None
        if out_logprobs is None:
            out_logprobs = []
        if len(output_ids) <= len(out_logprobs):
            return out_logprobs
        offset = len(out_logprobs)
        for (token_id, idx, val, n) in zip(output_ids[offset:length],
                                           logprob_indexes[offset:length],
                                           logprob_vals[offset:length],
                                           logprob_nums[offset:length]):
            topn = min(n.item(), logprobs)
            tok_res = {idx[i].item(): val[i].item() for i in range(topn)}
            if token_id.item() not in tok_res:
                valid_n = n.item()
                tok_res[token_id.item()] = \
                    val[:valid_n][idx[:valid_n] == token_id].item()
            ids = list(tok_res.keys())
            for k in ids:
                if tok_res[k] == float('-inf'):
                    tok_res.pop(k)
            out_logprobs.append(tok_res)
        return out_logprobs

    def end(self, session_id: int):
        """End the given session."""
        input_ids = [self.tm_model.tokenizer.eos_token_id]
        end_generator = self.tm_model.create_instance()
        for outputs in end_generator.stream_infer(
                session_id,
                input_ids,
                sequence_start=False,
                sequence_end=True,
                gen_config=GenerationConfig(max_new_tokens=0)):
            pass

    async def async_end(self, session_id: int):
        """End the given session."""
        self.end(session_id)

    def cancel(self, session_id: int):
        """Stop current streaming inference."""
        input_ids = [self.tm_model.tokenizer.eos_token_id]
        stop_generator = self.tm_model.create_instance()
        for outputs in stop_generator.stream_infer(
                session_id,
                input_ids,
                sequence_start=False,
                sequence_end=False,
                stop=True,
                gen_config=GenerationConfig(max_new_tokens=0)):
            pass

    async def async_cancel(self, session_id: int):
        """End the given session."""
        self.cancel(session_id)

    def prepare_embeddings(self,
                           input_embeddings=None,
                           input_embedding_ranges=None):
        """Convert embeddings."""
        if input_embeddings is None:
            return None, None

        assert len(input_embeddings) == len(input_embedding_ranges)
        if not isinstance(input_embeddings[0], (list, type(None))):
            input_embeddings = [input_embeddings]
            input_embedding_ranges = [input_embedding_ranges]

        if all([isinstance(x, type(None)) for x in input_embeddings]):
            return None, None

        hidden_dim = None
        for embeddings in input_embeddings:
            if embeddings is not None:
                hidden_dim = embeddings[0].squeeze().shape[-1]
                break
        assert hidden_dim is not None

        # construct input_embeddings
        for i in range(len(input_embeddings)):
            item = input_embeddings[i] or []
            # convert to torch.Tensor if input is np.ndarray
            if item and isinstance(item[0], np.ndarray):
                item = [torch.from_numpy(x).squeeze() for x in item]
            # convert to lookup table type
            _MAP = dict(float=torch.float,
                        bfloat16=torch.bfloat16,
                        float16=torch.float16)
            dtype = _MAP.get(self.tm_model.config.weight_type, torch.float16)
            item = [x.to(dtype=dtype) for x in item]
            item = item or [torch.zeros(0, hidden_dim, dtype=dtype)]
            input_embeddings[i] = item
        input_embeddings = [torch.cat(x) for x in input_embeddings]
        input_embeddings = pad_sequence(input_embeddings, batch_first=True)
        input_embeddings = input_embeddings.reshape(input_embeddings.shape[0],
                                                    -1).view(torch.int8)
        # construct input_embedding_ranges
        for i in range(len(input_embedding_ranges)):
            item = input_embedding_ranges[i] or []
            item = torch.IntTensor(item).reshape(-1, 2)
            input_embedding_ranges[i] = item
        input_embedding_ranges = pad_sequence(input_embedding_ranges,
                                              batch_first=True,
                                              padding_value=-1)

        return input_embeddings, input_embedding_ranges

    def prepare_inputs(self,
                       session_id,
                       input_ids,
                       gen_config: GenerationConfig,
                       input_embeddings=None,
                       input_embedding_ranges=None,
                       sequence_start: bool = True,
                       sequence_end: bool = False,
                       step=0,
                       stop=False):
        """Convert inputs format."""
        if len(input_ids) == 0:
            input_ids = [[]]
        if isinstance(input_ids[0], int):
            input_ids = [input_ids]

        batch_size = len(input_ids)

        def _broadcast_np(data, dtype, shape=(batch_size, )):
            if isinstance(data, Iterable):
                assert len(data) == batch_size
                return data

            return np.full(shape, data, dtype=dtype)

        input_ids = [torch.IntTensor(ids) for ids in input_ids]
        input_lengths = torch.IntTensor([len(ids) for ids in input_ids])
        input_ids = pad_sequence(input_ids,
                                 batch_first=True,
                                 padding_value=self.eos_id)

        if isinstance(session_id, int):
            session_id = [session_id]
        assert len(session_id) == batch_size

        step = _broadcast_np(step, np.int32)

        inputs = dict(
            input_ids=input_ids,
            input_lengths=input_lengths,
            request_output_len=np.full(input_lengths.shape,
                                       gen_config.max_new_tokens,
                                       dtype=np.uint32),
            runtime_top_k=_broadcast_np(gen_config.top_k, np.uint32),
            runtime_top_p=_broadcast_np(gen_config.top_p, np.float32),
            runtime_min_p=_broadcast_np(gen_config.min_p, np.float32),
            temperature=_broadcast_np(gen_config.temperature, np.float32),
            repetition_penalty=_broadcast_np(gen_config.repetition_penalty,
                                             np.float32),
            step=step,

            # session input
            START=_broadcast_np((1 if sequence_start else 0), np.int32),
            END=_broadcast_np((1 if sequence_end else 0), np.int32),
            CORRID=np.array(session_id, dtype=np.uint64),
            STOP=_broadcast_np((1 if stop else 0), np.int32))

        input_embeddings, input_embedding_ranges = self.prepare_embeddings(
            input_embeddings, input_embedding_ranges)
        if input_embeddings is not None:
            inputs['input_embeddings'] = input_embeddings
            inputs['input_embedding_ranges'] = input_embedding_ranges

        if gen_config.min_new_tokens is not None:
            inputs['min_length'] = _broadcast_np(gen_config.min_new_tokens,
                                                 np.int32)

        if gen_config.logprobs is not None and gen_config.logprobs > 0:
            if gen_config.logprobs > MAX_LOGPROBS:
                gen_config.logprobs = MAX_LOGPROBS
                logger.warning('logprobs shoudd be in range [1, 1024]'
                               f'update logprobs={gen_config.logprobs}')
            inputs['logprobs'] = _broadcast_np(gen_config.logprobs, np.int32)

        bad_words = []
        if gen_config.bad_token_ids is not None:
            bad_words.extend(gen_config.bad_token_ids)
        if gen_config.ignore_eos:
            stop_words = None
            bad_words.append(self.eos_id)
        else:
            stop_words = gen_config.stop_token_ids or []
            if self.eos_id not in stop_words:
                stop_words.append(self.eos_id)
        stop_words = _construct_stop_or_bad_words(stop_words)
        bad_words = _construct_stop_or_bad_words(bad_words)

        if stop_words is not None:
            inputs['stop_words_list'] = stop_words
        if bad_words is not None:
            inputs['bad_words_list'] = bad_words

        if gen_config.random_seed is not None:
            inputs['random_seed'] = _broadcast_np(gen_config.random_seed,
                                                  np.uint64)
        return inputs, input_lengths

    async def async_stream_infer(self,
                                 session_id,
                                 input_ids,
                                 input_embeddings=None,
                                 input_embedding_ranges=None,
                                 sequence_start: bool = True,
                                 sequence_end: bool = False,
                                 step=0,
                                 stop=False,
                                 gen_config: GenerationConfig = None,
                                 stream_output=False,
                                 **kwargs):
        """Perform model inference.

        Args:
            session_id (int): the id of a session
            input_ids (numpy.ndarray): the token ids of a prompt
            input_embeddings (List[numpy.ndarray]): embeddings features
            input_embedding_ranges (List[Tuple[int,int]]): the begin/end
              offsets of input_embeddings to input_ids
            sequence_start (bool): indicator for starting a sequence
            sequence_end (bool): indicator for ending a sequence
            step (int): the offset of the k/v cache
            stop (bool): indicator for cancelling the session
            gen_config (GenerationConfig): generation config
            stream_output (bool): indicator for stream output
            kwargs (dict): kwargs for backward compatibility
        """
        # start forward thread
        que = LifoQueue()
        from functools import partial
        _forward_callback = partial(self._async_forward_callback, que=que)
        _forward_thread = partial(self._async_forward_thread, que=que)
        if stream_output and not stop:
            logger.info(f'Register stream callback for {session_id}')
            self.model_inst.register_callback(_forward_callback)

        inputs, input_lengths = self.prepare_inputs(
            session_id=session_id,
            input_ids=input_ids,
            input_embeddings=input_embeddings,
            input_embedding_ranges=input_embedding_ranges,
            sequence_start=sequence_start,
            sequence_end=sequence_end,
            step=step,
            stop=stop,
            gen_config=gen_config)

        tm_inputs = _np_dict_to_tm_dict(inputs)
        _forward_thread(tm_inputs)

        seq_start = input_lengths + input_lengths.new_tensor(step)

        out_logprobs = None
        prev_len = 0
        # generator
        while True:
            while que.qsize() == 0:  # let other requests in
                await asyncio.sleep(0.002)

            finish, tm_outputs = que.get()
            if finish < 0:
                yield EngineOutput(status=ResponseType.INTERNAL_ENGINE_ERROR,
                                   token_ids=[],
                                   num_token=0)
                self.executor.shutdown()
                break

            outputs = _tm_dict_to_torch_dict(tm_outputs)

            output_ids = outputs['output_ids'][:, 0, :]
            sequence_length = outputs['sequence_length'].long()[:, 0]
            output_ids = [
                output_id[s:l] for output_id, s, l in zip(
                    output_ids, seq_start, sequence_length)
            ]
            sequence_length -= seq_start.to(sequence_length.device)

            if 'logprob_vals' in outputs:
                logprob_vals = outputs['logprob_vals'][0, 0]
                logprob_indexes = outputs['logprob_indexes'][0, 0]
                logprob_nums = outputs['logprob_nums'][0, 0]
                out_logprobs = self._get_logprobs(logprob_vals,
                                                  logprob_indexes,
                                                  logprob_nums, output_ids[0],
                                                  gen_config.logprobs,
                                                  sequence_length.cpu().item(),
                                                  out_logprobs, session_id)

            outputs = []
            status = ResponseType.FINISH if finish else ResponseType.SUCCESS
            for output, len_ in zip(output_ids, sequence_length):
                output, len_ = output, len_.item()
                if len(output) > 0 and output[-1].item() == self.eos_id \
                        and not gen_config.ignore_eos:
                    outputs = EngineOutput(status, output[:-1].tolist(),
                                           len_ - 1)
                elif len(output) > 0 and \
                    gen_config.stop_token_ids is not None and \
                        output[-1].item() in gen_config.stop_token_ids:
                    outputs = EngineOutput(status, output[:-1].tolist(), len_)
                else:
                    outputs = EngineOutput(status, output.tolist(), len_)
            if outputs.num_token < prev_len and not finish:
                continue
            else:
                prev_len = outputs.num_token

            if out_logprobs:
                output_token_len = len(outputs.token_ids)
                outputs.logprobs = out_logprobs[:output_token_len]

            yield outputs

            if finish:
                self.future.result()
                self.executor.shutdown()
                break

        if stream_output and not stop:
            logger.info(f'UN-register stream callback for {session_id}')
            self.model_inst.unregister_callback()

    def stream_infer(self,
                     session_id,
                     input_ids,
                     input_embeddings=None,
                     input_embedding_ranges=None,
                     sequence_start: bool = True,
                     sequence_end: bool = False,
                     step=0,
                     stop=False,
                     gen_config: GenerationConfig = None,
                     stream_output=False,
                     **kwargs):
        """Perform model inference.

        Args:
            session_id (int): the id of a session
            input_ids (numpy.ndarray): the token ids of a prompt
            input_embeddings (List[numpy.ndarray]): embeddings features
            input_embedding_ranges (List[Tuple[int,int]]): the begin/end
              offsets of input_embeddings to input_ids
            sequence_start (bool): indicator for starting a sequence
            sequence_end (bool): indicator for ending a sequence
            step (int): the offset of the k/v cache
            stop (bool): indicator for cancelling the session
            gen_config (GenerationConfig): generation config
            stream_output (bool): indicator for stream output
            kwargs (dict): kwargs for backward compatibility
        """
        if stream_output and not stop:
            logger.info(f'Register stream callback for {session_id}')
            self.model_inst.register_callback(self._forward_callback)

        inputs, input_lengths = self.prepare_inputs(
            session_id=session_id,
            input_ids=input_ids,
            input_embeddings=input_embeddings,
            input_embedding_ranges=input_embedding_ranges,
            sequence_start=sequence_start,
            sequence_end=sequence_end,
            step=step,
            stop=stop,
            gen_config=gen_config)

        tm_inputs = _np_dict_to_tm_dict(inputs)
        # start forward thread
        self.que = Queue()
        self._forward_thread(tm_inputs)

        seq_start = input_lengths + input_lengths.new_tensor(step)
        out_logprobs = None

        # generator
        while True:
            while self.que.qsize() > 1:
                self.que.get()

            finish, tm_outputs = self.que.get()
            if finish < 0:
                yield EngineOutput(status=ResponseType.INTERNAL_ENGINE_ERROR,
                                   token_ids=[],
                                   num_token=0)
                self.executor.shutdown()
                break

            outputs = _tm_dict_to_torch_dict(tm_outputs)

            output_ids = outputs['output_ids'][:, 0, :]
            sequence_length = outputs['sequence_length'].long()[:, 0]
            output_ids = [
                output_id[s:l] for output_id, s, l in zip(
                    output_ids, seq_start, sequence_length)
            ]
            sequence_length -= seq_start.to(sequence_length.device)

            if 'logprob_vals' in outputs:
                logprob_vals = outputs['logprob_vals'][0, 0]
                logprob_indexes = outputs['logprob_indexes'][0, 0]
                logprob_nums = outputs['logprob_nums'][0, 0]
                out_logprobs = self._get_logprobs(logprob_vals,
                                                  logprob_indexes,
                                                  logprob_nums, output_ids[0],
                                                  gen_config.logprobs,
                                                  sequence_length.cpu().item(),
                                                  out_logprobs, session_id)

            outputs = []
            status = ResponseType.FINISH if finish else ResponseType.SUCCESS
            for output, len_ in zip(output_ids, sequence_length):
                output, len_ = output, len_.item()
                if len(output) > 0 and output[-1].item() == self.eos_id \
                        and not gen_config.ignore_eos:
                    outputs = EngineOutput(status, output[:-1].tolist(),
                                           len_ - 1, out_logprobs)
                elif len(output) > 0 and \
                    gen_config.stop_token_ids is not None and \
                        output[-1].item() in gen_config.stop_token_ids:
                    outputs = EngineOutput(status, output[:-1].tolist(), len_,
                                           out_logprobs)
                else:
                    outputs = EngineOutput(status, output.tolist(), len_,
                                           out_logprobs)

            if out_logprobs:
                output_token_len = len(outputs.token_ids)
                outputs.logprobs = out_logprobs[:output_token_len]

            yield outputs

            if finish:
                self.future.result()
                self.executor.shutdown()
                while self.que.qsize() > 0:
                    self.que.get()
                break

        if stream_output and not stop:
            logger.info(f'UN-register stream callback for {session_id}')
            self.model_inst.unregister_callback()

    def decode(self,
               input_ids,
               steps: List[int] = None,
               input_embeddings=None,
               input_embedding_ranges=None,
               sequence_start: bool = True,
               sequence_end: bool = True):
        """Perform context decode on input tokens.

        Args:
            input_ids (numpy.ndarray): the batch of input token ids
            steps (List[int]): the offset of the k/v cache
            input_embeddings (List[List[Union[torch.Tensor, np.ndarray]]]):
                embeddings features
            input_embedding_ranges: (List[List[Tuple[int, int]]]):
                the begin/end offsets of input_embeddings to input_ids
            sequence_start (bool): indicator for starting a sequence
            sequence_end (bool): indicator for ending a sequence
        """

        if len(input_ids) == 0:
            input_ids = [[]]
        if isinstance(input_ids[0], int):
            input_ids = [input_ids]
        if steps is None:
            steps = [0] * len(input_ids)
        assert isinstance(steps, List) and len(steps) == len(input_ids)

        # append an extra token since input_len-1 tokens will be
        # decoded by context decoder
        input_ids = [x[:] for x in input_ids]
        for inputs in input_ids:
            inputs.append(0)

        batch_size = len(input_ids)

        def _broadcast_np(data, dtype, shape=(batch_size, )):
            if isinstance(data, Iterable):
                assert len(data) == batch_size
                return data

            return np.full(shape, data, dtype=dtype)

        input_ids = [torch.IntTensor(ids) for ids in input_ids]
        input_lengths = torch.IntTensor([len(ids) for ids in input_ids])
        input_ids = pad_sequence(input_ids,
                                 batch_first=True,
                                 padding_value=self.eos_id)
        steps = torch.IntTensor([step for step in steps])

        inputs = dict(input_ids=input_ids,
                      input_lengths=input_lengths,
                      request_output_len=_broadcast_np(0, dtype=np.uint32),
                      is_return_logits=_broadcast_np(1, np.uint32),
                      START=_broadcast_np((1 if sequence_start else 0),
                                          np.int32),
                      END=_broadcast_np((1 if sequence_end else 0), np.int32),
                      step=steps)

        input_embeddings, input_embedding_ranges = self.prepare_embeddings(
            input_embeddings, input_embedding_ranges)
        if input_embeddings is not None:
            inputs['input_embeddings'] = input_embeddings
            inputs['input_embedding_ranges'] = input_embedding_ranges

        tm_inputs = _np_dict_to_tm_dict(inputs)

        # start forward thread
        self._forward_thread(tm_inputs)

        res, tm_outputs = self.que.get()
        if res < 0:
            return None

        outputs = _tm_dict_to_torch_dict(tm_outputs)
        logits = outputs['logits']

<<<<<<< HEAD
        return logits[:, :-1, :]
=======
        return logits[:, :-1, :]

    def get_ppl(self, input_ids: Union[List[int], List[List[int]]]):
        """Get perplexity scores given a list of input tokens.

        Args:
            input_ids (Union[List[int], List[List[int]]]): the batch of input token ids
        """  # noqa 501

        if len(input_ids) == 0:
            input_ids = [[]]
        if isinstance(input_ids[0], int):
            input_ids = [input_ids]

        max_input_len = 16 * 1024
        # max_input_len = 16
        n_max_iter = np.ceil(
            max([len(input_id)
                 for input_id in input_ids]) / max_input_len).astype(int)

        device = 'cpu' if n_max_iter > 1 else 'cuda'

        index_range_starts = []
        index_range_ends = []
        for input_id in input_ids:
            index_range_start = np.array(
                [i * max_input_len for i in range(n_max_iter)])
            index_range_end = index_range_start + max_input_len
            index_range_start[index_range_start >= len(input_id)] = len(
                input_id)
            index_range_end[index_range_end >= len(input_id)] = len(input_id)
            index_range_starts.append(index_range_start)
            index_range_ends.append(index_range_end)

        logits = []
        for i in range(n_max_iter):
            steps = [start[i] for start in index_range_starts]
            _input_ids = [
                input_id[start[i]:end[i]] for input_id, start, end in zip(
                    input_ids, index_range_starts, index_range_ends)
            ]
            _logits = self.decode(_input_ids,
                                  steps,
                                  sequence_start=(i == 0),
                                  sequence_end=(i == n_max_iter - 1))
            if _logits is None:
                return None
            _logits = _logits.to(device=device)
            logits.append(_logits)

        # concat logits. Shape is [bsz, seq_len, vocab_size]
        logits = torch.cat(logits, dim=1)

        # get target ids
        padding_token_id = -100
        target_ids = [(_input_ids + [padding_token_id])[1:]
                      for _input_ids in input_ids]
        target_ids = [
            torch.Tensor(torch.LongTensor(_target_ids))
            for _target_ids in target_ids
        ]
        target_ids = pad_sequence(target_ids,
                                  batch_first=True,
                                  padding_value=padding_token_id)
        target_ids = target_ids.to(logits.device)
        target_mask = target_ids != padding_token_id
        target_count = torch.sum(target_mask, dim=-1)

        # compute cross entropy loss
        bsz, seq_len, vocab_size = logits.shape
        flat_logits = logits.contiguous().view(-1, vocab_size)
        flat_target_ids = target_ids.contiguous().view(-1)
        flat_loss_matrix = torch.nn.functional.cross_entropy(
            flat_logits,
            flat_target_ids,
            reduction='none',
            ignore_index=padding_token_id)

        loss_matrix = flat_loss_matrix.view(bsz, seq_len)
        loss_sum = torch.sum(loss_matrix * target_mask, dim=1)
        loss_avg = loss_sum / target_count
        loss_avg = loss_avg.cpu().numpy()
        return loss_avg
>>>>>>> f012c864
<|MERGE_RESOLUTION|>--- conflicted
+++ resolved
@@ -925,90 +925,4 @@
         outputs = _tm_dict_to_torch_dict(tm_outputs)
         logits = outputs['logits']
 
-<<<<<<< HEAD
-        return logits[:, :-1, :]
-=======
-        return logits[:, :-1, :]
-
-    def get_ppl(self, input_ids: Union[List[int], List[List[int]]]):
-        """Get perplexity scores given a list of input tokens.
-
-        Args:
-            input_ids (Union[List[int], List[List[int]]]): the batch of input token ids
-        """  # noqa 501
-
-        if len(input_ids) == 0:
-            input_ids = [[]]
-        if isinstance(input_ids[0], int):
-            input_ids = [input_ids]
-
-        max_input_len = 16 * 1024
-        # max_input_len = 16
-        n_max_iter = np.ceil(
-            max([len(input_id)
-                 for input_id in input_ids]) / max_input_len).astype(int)
-
-        device = 'cpu' if n_max_iter > 1 else 'cuda'
-
-        index_range_starts = []
-        index_range_ends = []
-        for input_id in input_ids:
-            index_range_start = np.array(
-                [i * max_input_len for i in range(n_max_iter)])
-            index_range_end = index_range_start + max_input_len
-            index_range_start[index_range_start >= len(input_id)] = len(
-                input_id)
-            index_range_end[index_range_end >= len(input_id)] = len(input_id)
-            index_range_starts.append(index_range_start)
-            index_range_ends.append(index_range_end)
-
-        logits = []
-        for i in range(n_max_iter):
-            steps = [start[i] for start in index_range_starts]
-            _input_ids = [
-                input_id[start[i]:end[i]] for input_id, start, end in zip(
-                    input_ids, index_range_starts, index_range_ends)
-            ]
-            _logits = self.decode(_input_ids,
-                                  steps,
-                                  sequence_start=(i == 0),
-                                  sequence_end=(i == n_max_iter - 1))
-            if _logits is None:
-                return None
-            _logits = _logits.to(device=device)
-            logits.append(_logits)
-
-        # concat logits. Shape is [bsz, seq_len, vocab_size]
-        logits = torch.cat(logits, dim=1)
-
-        # get target ids
-        padding_token_id = -100
-        target_ids = [(_input_ids + [padding_token_id])[1:]
-                      for _input_ids in input_ids]
-        target_ids = [
-            torch.Tensor(torch.LongTensor(_target_ids))
-            for _target_ids in target_ids
-        ]
-        target_ids = pad_sequence(target_ids,
-                                  batch_first=True,
-                                  padding_value=padding_token_id)
-        target_ids = target_ids.to(logits.device)
-        target_mask = target_ids != padding_token_id
-        target_count = torch.sum(target_mask, dim=-1)
-
-        # compute cross entropy loss
-        bsz, seq_len, vocab_size = logits.shape
-        flat_logits = logits.contiguous().view(-1, vocab_size)
-        flat_target_ids = target_ids.contiguous().view(-1)
-        flat_loss_matrix = torch.nn.functional.cross_entropy(
-            flat_logits,
-            flat_target_ids,
-            reduction='none',
-            ignore_index=padding_token_id)
-
-        loss_matrix = flat_loss_matrix.view(bsz, seq_len)
-        loss_sum = torch.sum(loss_matrix * target_mask, dim=1)
-        loss_avg = loss_sum / target_count
-        loss_avg = loss_avg.cpu().numpy()
-        return loss_avg
->>>>>>> f012c864
+        return logits[:, :-1, :]