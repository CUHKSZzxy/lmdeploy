--- conflicted
+++ resolved
@@ -76,12 +76,8 @@
                                                 kv_head_num_,
                                                 model.mla,
                                                 attn_bias_,
-<<<<<<< HEAD
                                                 model.qk_norm,
-                                                tensor_para_size_,
-=======
                                                 attn_tp_size_,
->>>>>>> 1347f77e
                                                 weight_type_,
                                                 model.group_size};
 
@@ -383,8 +379,7 @@
     auto get_attn = [=](std::string_view name) { return concat(prefix, name, attn_tp_rank_); };
 
     if (self_attn_weights.qkv.output_dims) {
-<<<<<<< HEAD
-        getWeightTensor(self_attn_weights.qkv, attn_bias_, get_prefix("attention.w_qkv"), output);
+        getWeightTensor(self_attn_weights.qkv, attn_bias_, get_attn("attention.w_qkv"), output);
 
         if (self_attn_weights.qk_norm) {
             output.insert(concat(prefix, "attention.q_norm"),
@@ -398,9 +393,6 @@
                                  {sizeof(T) * self_attn_weights.head_dim},
                                  self_attn_weights.kv_a_layernorm});
         }
-=======
-        getWeightTensor(self_attn_weights.qkv, attn_bias_, get_attn("attention.w_qkv"), output);
->>>>>>> 1347f77e
     }
     else {
         getMLATensor(self_attn_weights, prefix, output, attn_tp_rank_);
